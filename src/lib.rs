--- conflicted
+++ resolved
@@ -19,13 +19,8 @@
 
 pub mod advz;
 pub mod bivariate;
-<<<<<<< HEAD
-pub mod bkzg;
-// pub mod gxz;
-=======
 pub mod gxz;
 pub mod iopp;
->>>>>>> 9a0d874c
 pub mod matrix;
 pub mod merkle_tree;
 pub mod multi_evals;
